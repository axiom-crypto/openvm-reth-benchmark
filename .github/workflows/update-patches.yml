--- conflicted
+++ resolved
@@ -1,23 +1,24 @@
-name: "Update openvm rev in dependencies"
+name: "Update openvm patches"
 
 on:
   workflow_dispatch:
     inputs:
+      STARK_BACKEND_REV:
+        description: "Optional ref for openvm-stark-backend (defaults to main head)"
+        required: false
       OPENVM_REV:
-        description: "New openvm rev (defaults to main head)"
+        description: "Optional ref for openvm (defaults to main head)"
         required: false
 
 jobs:
   update-config:
-    name: "Update workspace and guest Cargo.toml and open a pull request"
+    name: "Update .cargo/config.toml and open a pull request"
     runs-on:
-      - ubuntu-latest
+      ["runs-on", "runner=2cpu-linux-arm64", "run-id=${{ github.run_id }}"]
     steps:
       - name: Check out the repository
         uses: actions/checkout@v4
 
-<<<<<<< HEAD
-=======
       - name: Get default STARK_BACKEND_REV from main (if none provided)
         id: get-stark-backend-rev
         uses: actions/github-script@v6
@@ -36,7 +37,6 @@
               return data.sha;
             }
 
->>>>>>> b3b6116a
       - name: Get default OPENVM_REV from main (if none provided)
         id: get-openvm-rev
         uses: actions/github-script@v6
@@ -55,17 +55,18 @@
               return data.sha;
             }
 
-      - name: Find & replace rev in all Cargo.toml files
+      - name: Replace placeholders in configuration
         run: |
-          OLD_REV=$(grep '^openvm = { git = "https://github.com/openvm-org/openvm.git"' Cargo.toml | sed -E 's/.*rev = "([^"]+)".*/\1/')
-          bash ci/update_rev.sh $OLD_REV $OPENVM_REV
+          STARK_BACKEND_REV="${{ steps.get-stark-backend-rev.outputs.result }}"
+          OPENVM_REV="${{ steps.get-openvm-rev.outputs.result }}"
 
-      - name: Update workspace Cargo.lock
-        run: cargo check
+          echo "Using STARK_BACKEND_REV=$STARK_BACKEND_REV"
+          echo "Using OPENVM_REV=$OPENVM_REV"
 
-      - name: Update guest Cargo.lock
-        working-directory: bin/client-eth
-        run: cargo check
+          # Replace placeholders in template
+          sed "s|\$STARK_BACKEND_REV|${STARK_BACKEND_REV}|g" .cargo/config.template.toml > .cargo/config.tmp.toml
+          sed "s|\$OPENVM_REV|${OPENVM_REV}|g" .cargo/config.tmp.toml > .cargo/config.toml
+          rm .cargo/config.tmp.toml
 
       - name: Configure git
         run: |
@@ -74,13 +75,10 @@
 
       - name: Create or update branch
         run: |
-          BRANCH_NAME="update-openvm-$(date +%Y%m%d%H%M%S)"
+          BRANCH_NAME="patch-openvm-$(date +%Y%m%d%H%M%S)"
           git checkout -b "$BRANCH_NAME"
-          git add -f Cargo.lock
-          git add -f Cargo.toml
-          git add -f bin/client-eth/Cargo.lock
-          git add -f bin/client-eth/Cargo.toml
-          git commit -m "Update openvm commits in dependencies"
+          git add -f .cargo/config.toml
+          git commit -m "Patch openvm commits in .cargo/config.toml"
           git push -u origin "$BRANCH_NAME"
           echo "BRANCH_NAME=$BRANCH_NAME" >> $GITHUB_ENV
 
@@ -91,7 +89,8 @@
           destination_branch: ${{ github.ref_name }}
           pr_title: "Update .cargo/config.toml"
           pr_body: |
-            This pull request updates Cargo dependencies using:
+            This pull request updates .cargo/config.toml using:
+            - STARK_BACKEND_REV = ${{ steps.get-stark-backend-rev.outputs.result }}
             - OPENVM_REV        = ${{ steps.get-openvm-rev.outputs.result }}
           github_token: ${{ secrets.GITHUB_TOKEN }}
         id: create-pr-branch