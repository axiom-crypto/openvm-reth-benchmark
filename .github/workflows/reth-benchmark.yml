--- conflicted
+++ resolved
@@ -82,26 +82,15 @@
       - uses: actions/checkout@v4
         with:
           ref: ${{ github.head_ref || github.ref }}
-<<<<<<< HEAD
-      # - name: Give GitHub Actions access to axiom-crypto github org
-      #   uses: webfactory/ssh-agent@v0.9.0
-      #   with:
-      #     ssh-private-key: |
-      #       ${{ secrets.GH_ACTIONS_DEPLOY_PRIVATE_KEY }}
-=======
->>>>>>> b82b1a02
       - uses: dtolnay/rust-toolchain@nightly
       - uses: Swatinem/rust-cache@v2
         with:
           cache-on-failure: true
-<<<<<<< HEAD
 
       - name: Checkout openvm
         run: |
           git clone https://github.com/openvm-org/openvm.git
 
-=======
->>>>>>> b82b1a02
       - name: Display workflow inputs
         run: echo "${{ toJSON(github.event.inputs) }}"
       - name: Install cargo-openvm
