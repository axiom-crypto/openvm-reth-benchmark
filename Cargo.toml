--- conflicted
+++ resolved
@@ -124,7 +124,6 @@
 # Note: the openvm-sdk commit does not need to be exactly the same as the `openvm` commit used in the guest program: as long as
 # the openvm-sdk commit doesn't change any guest libraries, they are compatible
 # This allows us to not update revm and openvm-kzg each time we change openvm-sdk
-<<<<<<< HEAD
 openvm-build = { git = "https://github.com/openvm-org/openvm.git", tag = "v1.4.0", default-features = false }
 openvm = { git = "https://github.com/openvm-org/openvm.git", tag = "v1.4.0", default-features = false }
 openvm-transpiler = { git = "https://github.com/openvm-org/openvm.git", tag = "v1.4.0", default-features = false }
@@ -151,30 +150,6 @@
 powdr-riscv-elf = { git = "https://github.com/powdr-labs/powdr.git", rev = "bbe3cf6", default-features = false }
 powdr-number = { git = "https://github.com/powdr-labs/powdr.git", rev = "bbe3cf6", default-features = false }
 powdr-autoprecompiles = { git = "https://github.com/powdr-labs/powdr.git", rev = "bbe3cf6", default-features = false }
-=======
-# Using main from 10/13/2025 for now
-openvm-build = { git = "https://github.com/openvm-org/openvm.git", branch = "main", default-features = false }
-openvm = { git = "https://github.com/openvm-org/openvm.git", branch = "main", default-features = false }
-openvm-transpiler = { git = "https://github.com/openvm-org/openvm.git", branch = "main", default-features = false }
-openvm-circuit = { git = "https://github.com/openvm-org/openvm.git", branch = "main", default-features = false }
-openvm-continuations = { git = "https://github.com/openvm-org/openvm.git", branch = "main", default-features = false }
-openvm-benchmarks-prove = { git = "https://github.com/openvm-org/openvm.git", branch = "main", default-features = false }
-openvm-keccak256-circuit = { git = "https://github.com/openvm-org/openvm.git", branch = "main", default-features = false }
-openvm-keccak256-transpiler = { git = "https://github.com/openvm-org/openvm.git", branch = "main", default-features = false }
-openvm-rv32im-circuit = { git = "https://github.com/openvm-org/openvm.git", branch = "main", default-features = false }
-openvm-rv32im-transpiler = { git = "https://github.com/openvm-org/openvm.git", branch = "main", default-features = false }
-openvm-bigint-circuit = { git = "https://github.com/openvm-org/openvm.git", branch = "main", default-features = false }
-openvm-bigint-transpiler = { git = "https://github.com/openvm-org/openvm.git", branch = "main", default-features = false }
-openvm-algebra-circuit = { git = "https://github.com/openvm-org/openvm.git", branch = "main", default-features = false }
-openvm-algebra-transpiler = { git = "https://github.com/openvm-org/openvm.git", branch = "main", default-features = false }
-openvm-ecc-circuit = { git = "https://github.com/openvm-org/openvm.git", branch = "main", default-features = false }
-openvm-ecc-transpiler = { git = "https://github.com/openvm-org/openvm.git", branch = "main", default-features = false }
-openvm-pairing-circuit = { git = "https://github.com/openvm-org/openvm.git", branch = "main", default-features = false }
-openvm-sdk = { git = "https://github.com/openvm-org/openvm.git", branch = "main", default-features = false }
-openvm-native-circuit = { git = "https://github.com/openvm-org/openvm.git", branch = "main", default-features = false }
-openvm-native-compiler = { git = "https://github.com/openvm-org/openvm.git", branch = "main", default-features = false }
-openvm-native-recursion = { git = "https://github.com/openvm-org/openvm.git", branch = "main", default-features = false }
->>>>>>> bbe7195f
 
 [workspace.lints]
 rust.missing_debug_implementations = "warn"
