--- conflicted
+++ resolved
@@ -18,22 +18,15 @@
 use openvm_native_circuit::NativeCpuBuilder;
 
 use openvm_sdk::{
-<<<<<<< HEAD
-    config::{AppConfig, SdkVmConfig},
-    keygen::{AggProvingKey, AppProvingKey},
-    prover::verify_app_proof,
-    DefaultStarkEngine, GenericSdk, StdIn,
-};
-use openvm_stark_sdk::{
-    config::baby_bear_poseidon2::BabyBearPoseidon2Engine, engine::StarkFriEngine,
-=======
     config::{AppConfig, SdkVmBuilder, SdkVmConfig},
     fs::read_object_from_file,
     keygen::{AggProvingKey, AppProvingKey},
     prover::verify_app_proof,
     types::VersionedVmStarkProof,
-    DefaultStarkEngine, Sdk, StdIn,
->>>>>>> bbe7195f
+    DefaultStarkEngine, GenericSdk, StdIn,
+};
+use openvm_stark_sdk::{
+    config::baby_bear_poseidon2::BabyBearPoseidon2Engine, engine::StarkFriEngine,
 };
 use openvm_transpiler::{elf::Elf, openvm_platform::memory::MEM_SIZE};
 use powdr_autoprecompiles::PgoType;
@@ -44,17 +37,12 @@
 pub use reth_primitives;
 use serde::{Deserialize, Serialize};
 use serde_json::json;
-<<<<<<< HEAD
 use std::{
     fs::{self, File},
     io::{BufReader, BufWriter},
     path::PathBuf,
 };
-use tracing::info_span;
-=======
-use std::{fs, path::PathBuf};
 use tracing::{info, info_span};
->>>>>>> bbe7195f
 
 mod execute;
 
@@ -81,13 +69,10 @@
     ProveEvm,
     /// Generate input file only.
     MakeInput,
-<<<<<<< HEAD
     /// Compile with apcs, no execution.
     Compile,
-=======
     /// Generate fixtures file for futher benchmarking.
     GenerateFixtures,
->>>>>>> bbe7195f
 }
 
 impl std::fmt::Display for BenchMode {
@@ -101,14 +86,8 @@
             #[cfg(feature = "evm-verify")]
             Self::ProveEvm => write!(f, "prove_evm"),
             Self::MakeInput => write!(f, "make_input"),
-<<<<<<< HEAD
             Self::Compile => write!(f, "compile"),
-=======
-            Self::GenerateFixtures => write!(f, "generate_fixtures"),
->>>>>>> bbe7195f
-        }
     }
-}
 
 /// The arguments for the host executable.
 #[derive(Debug, Parser)]
@@ -146,7 +125,6 @@
     #[arg(long)]
     pub input_path: Option<PathBuf>,
 
-<<<<<<< HEAD
     #[arg(long)]
     apc: usize,
 
@@ -155,7 +133,6 @@
 
     #[arg(long)]
     pgo_type: PgoType,
-=======
     /// Path to write the fixtures to. Only needed for mode=make_input
     #[arg(long)]
     pub fixtures_path: Option<PathBuf>,
@@ -178,7 +155,6 @@
 
     #[arg(long, default_value_t = false)]
     pub skip_comparison: bool,
->>>>>>> bbe7195f
 }
 
 pub fn reth_vm_config(app_log_blowup: usize) -> ExtendedVmConfig {
@@ -198,7 +174,6 @@
 pub const RETH_DEFAULT_APP_LOG_BLOWUP: usize = 1;
 pub const RETH_DEFAULT_LEAF_LOG_BLOWUP: usize = 1;
 
-<<<<<<< HEAD
 const PGO_CHAIN_ID: u64 = CHAIN_ID_ETH_MAINNET;
 const PGO_BLOCK_NUMBERS: [u64; 1] = [23100006];
 const APP_LOG_BLOWUP: usize = 1;
@@ -244,84 +219,18 @@
 
                 let input_path = input_folder.join(format!("{}.bin", block_number));
                 let mut cache_file = std::fs::File::create(input_path)?;
-=======
-pub async fn run_reth_benchmark(args: HostArgs, openvm_client_eth_elf: &[u8]) -> eyre::Result<()> {
-    // Initialize the environment variables.
-    dotenv::dotenv().ok();
-
-    if std::env::var("RUST_LOG").is_err() {
-        std::env::set_var("RUST_LOG", "info");
-    }
-
-    // Parse the command line arguments.
-    let mut args = args;
-
-    let client_input_from_path =
-        args.input_path.as_ref().map(|path| try_load_input_from_path(path).unwrap());
-
-    let client_input = if let Some(client_input_from_path) = client_input_from_path {
-        client_input_from_path
-    } else {
-        let provider_config = args.provider.into_provider().await?;
-        match provider_config.chain_id {
-            #[allow(non_snake_case)]
-            CHAIN_ID_ETH_MAINNET => (),
-            _ => {
-                eyre::bail!("unknown chain ID: {}", provider_config.chain_id);
+
+                bincode::serde::encode_into_std_write(
+                    &client_input,
+                    &mut cache_file,
+                    bincode::config::standard(),
+                )?;
             }
-        };
-        let client_input_from_cache = try_load_input_from_cache(
-            args.cache_dir.as_ref(),
-            provider_config.chain_id,
-            args.block_number,
-        )?;
-
-        match (client_input_from_cache, provider_config.rpc_url) {
-            (Some(client_input_from_cache), _) => client_input_from_cache,
-            (None, Some(rpc_url)) => {
-                // Cache not found but we have RPC
-                // Setup the provider.
-                let client =
-                    RpcClient::builder().layer(RetryBackoffLayer::new(5, 1000, 100)).http(rpc_url);
-                let provider = RootProvider::new(client);
-
-                // Setup the host executor.
-                let host_executor = HostExecutor::new(provider);
-
-                // Execute the host.
-                let client_input =
-                    host_executor.execute(args.block_number).await.expect("failed to execute host");
-
-                if let Some(cache_dir) = args.cache_dir {
-                    let input_folder =
-                        cache_dir.join(format!("input/{}", provider_config.chain_id));
-                    if !input_folder.exists() {
-                        std::fs::create_dir_all(&input_folder)?;
-                    }
-
-                    let input_path = input_folder.join(format!("{}.bin", args.block_number));
-                    let mut cache_file = std::fs::File::create(input_path)?;
->>>>>>> bbe7195f
-
-                    bincode::serde::encode_into_std_write(
-                        &client_input,
-                        &mut cache_file,
-                        bincode::config::standard(),
-                    )?;
-                }
-
-<<<<<<< HEAD
+
             Ok(client_input)
         }
         (None, None) => {
             eyre::bail!("cache not found and RPC URL not provided")
-=======
-                client_input
-            }
-            (None, None) => {
-                eyre::bail!("cache not found and RPC URL not provided")
-            }
->>>>>>> bbe7195f
         }
     }
 }
@@ -445,16 +354,7 @@
 
     // Parse the command line arguments.
     let mut args = args;
-    let provider_config = args.provider.into_provider().await?;
-
-    match provider_config.chain_id {
-        #[allow(non_snake_case)]
-        CHAIN_ID_ETH_MAINNET => (),
-        _ => {
-            eyre::bail!("unknown chain ID: {}", provider_config.chain_id);
-        }
-    };
-
+    
     let chain_id = provider_config.chain_id;
 
     let client_input =
@@ -478,7 +378,6 @@
 
     let app_log_blowup = args.benchmark.app_log_blowup.unwrap();
 
-<<<<<<< HEAD
     let vm_config = reth_vm_config(app_log_blowup);
     let app_config = args.benchmark.app_config(vm_config.clone());
 
@@ -510,39 +409,6 @@
     > = GenericSdk::new(args.benchmark.app_config(vm_config.clone()))?
         .with_agg_config(args.benchmark.agg_config())
         .with_agg_tree_config(args.benchmark.agg_tree_config);
-=======
-    #[cfg(feature = "cuda")]
-    println!("CUDA Backend Enabled");
-
-    let vm_config = reth_vm_config(app_log_blowup);
-    let app_config = args.benchmark.app_config(vm_config.clone());
-    let sdk = Sdk::new(app_config.clone())?
-        .with_agg_config(args.benchmark.agg_config())
-        .with_agg_tree_config(args.benchmark.agg_tree_config);
-
-    if args.app_pk_path.is_some() != args.agg_pk_path.is_some() {
-        eyre::bail!("app_pk_path and agg_pk_path must be provided together");
-    }
-    if let Some(app_pk_path) = args.app_pk_path {
-        let app_pk: AppProvingKey<SdkVmConfig> = read_object_from_file(app_pk_path)?;
-        let agg_pk_path = args.agg_pk_path.unwrap();
-        let agg_pk: AggProvingKey = read_object_from_file(agg_pk_path)?;
-        let vm_config_loaded = app_pk.app_vm_pk.vm_config.clone();
-        let vm_config_json =
-            serde_json::to_value(&vm_config).expect("failed to serialize vm_config to json value");
-        let vm_config_loaded_json = serde_json::to_value(&vm_config_loaded)
-            .expect("failed to serialize vm_config_loaded to json value");
-        assert_eq!(
-            vm_config_json, vm_config_loaded_json,
-            "vm_config mismatch between runtime config and proving key"
-        );
-        sdk.set_app_pk(app_pk).map_err(|_| eyre::eyre!("failed to set app pk"))?;
-        sdk.set_agg_pk(agg_pk).map_err(|_| eyre::eyre!("failed to set agg pk"))?;
-    }
-
-    let elf = Elf::decode(openvm_client_eth_elf, MEM_SIZE as u32)?;
-    let exe = sdk.convert_to_exe(elf.clone())?;
->>>>>>> bbe7195f
 
     let program_name = format!("reth.{}.block_{}", args.mode, args.block_number);
     // NOTE: args.benchmark.app_config resets SegmentationLimits if max_segment_length is set
@@ -713,7 +579,6 @@
     })
 }
 
-<<<<<<< HEAD
 mod powdr {
     use openvm_native_circuit::NativeCpuBuilder;
     use openvm_sdk::{
@@ -791,36 +656,5 @@
             pgo_config,
         )
         .unwrap()
-=======
-fn try_load_input_from_path(path: &PathBuf) -> eyre::Result<ClientExecutorInput> {
-    let ext = path.extension().and_then(|s| s.to_str()).unwrap_or("");
-    if ext.eq_ignore_ascii_case("json") {
-        let s = std::fs::read_to_string(path)?;
-        let v: serde_json::Value = serde_json::from_str(&s)?;
-        let arr = v
-            .get("input")
-            .and_then(|v| v.as_array())
-            .ok_or_else(|| eyre::eyre!("invalid JSON: missing 'input' array"))?;
-        let hex_str = arr
-            .first()
-            .and_then(|v| v.as_str())
-            .ok_or_else(|| eyre::eyre!("invalid JSON: 'input[0]' must be string"))?;
-        let stripped = hex_str.trim_start_matches("0x");
-        let mut bytes = hex::decode(stripped)?;
-        if let Some(1u8) = bytes.first().copied() {
-            bytes.remove(0);
-        }
-        if bytes.len() % 4 != 0 {
-            eyre::bail!("input bytes length must be multiple of 4");
-        }
-        let input: ClientExecutorInput = openvm::serde::from_slice(&bytes)
-            .map_err(|e| eyre::eyre!("failed to decode input words using openvm::serde: {e:?}"))?;
-        Ok(input)
-    } else {
-        let mut file = std::fs::File::open(path)?;
-        let client_input: ClientExecutorInput =
-            bincode::serde::decode_from_std_read(&mut file, bincode::config::standard())?;
-        Ok(client_input)
->>>>>>> bbe7195f
     }
 }