--- conflicted
+++ resolved
@@ -7,11 +7,7 @@
 use openvm_benchmarks_prove::util::BenchmarkCli;
 use openvm_bigint_circuit::Int256;
 use openvm_circuit::{
-<<<<<<< HEAD
-    arch::{instructions::exe::VmExe, SegmentationStrategy, SystemConfig, VmConfig},
-=======
     arch::{instructions::exe::VmExe, SegmentationStrategy, SystemConfig, VmConfig, VmExecutor},
->>>>>>> 5e75bc37
     openvm_stark_sdk::{
         bench::run_with_metric_collection, openvm_stark_backend::p3_field::PrimeField32,
         p3_baby_bear::BabyBear,
@@ -29,7 +25,9 @@
     prover::{AppProver, EvmHalo2Prover, StarkProver},
     DefaultStaticVerifierPvHandler, GenericSdk, StdIn, SC,
 };
-use openvm_stark_sdk::engine::StarkFriEngine;
+use openvm_stark_sdk::{
+    config::baby_bear_poseidon2::BabyBearPoseidon2Config, engine::StarkFriEngine,
+};
 use openvm_transpiler::{elf::Elf, openvm_platform::memory::MEM_SIZE, FromElf};
 pub use reth_primitives;
 use serde_json::json;
@@ -339,20 +337,7 @@
                     println!("block_hash: {}", ToHexExt::encode_hex(&block_hash));
                 }
                 match args.mode {
-<<<<<<< HEAD
                     BenchMode::Execute => {}
-                    BenchMode::Tracegen => {
-                        todo!()
-=======
-                    BenchMode::Execute => {
-                        let pvs = info_span!("execute", group = program_name)
-                            .in_scope(|| sdk.execute(exe, app_config.app_vm_config, stdin))?;
-                        let block_hash: Vec<u8> = pvs
-                            .iter()
-                            .map(|x| x.as_canonical_u32().try_into().unwrap())
-                            .collect::<Vec<_>>();
-                        println!("block_hash: {}", ToHexExt::encode_hex(&block_hash));
-                    }
                     BenchMode::ExecuteMetered => {
                         let app_pk = sdk.app_keygen(app_config)?;
                         let app_vk = app_pk.app_vm_pk.vm_pk.get_vk();
@@ -383,7 +368,6 @@
                                 exe, stdin, &segments,
                             )
                         })?;
->>>>>>> 5e75bc37
                     }
                     BenchMode::ProveApp => {
                         let app_pk = sdk.app_keygen(app_config)?;
