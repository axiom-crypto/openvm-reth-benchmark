--- conflicted
+++ resolved
@@ -12,36 +12,17 @@
 ] }
 
 # openvm
-<<<<<<< HEAD
 openvm = { git = "https://github.com/openvm-org/openvm.git", features = [
     "std",
 ] }
-openvm-platform = { git = "https://github.com/openvm-org/openvm.git" }
 openvm-keccak256-guest = { git = "https://github.com/openvm-org/openvm.git" }
 openvm-algebra-guest = { git = "https://github.com/openvm-org/openvm.git" }
-openvm-algebra-moduli-macros = { git = "https://github.com/openvm-org/openvm.git" }
-openvm-algebra-complex-macros = { git = "https://github.com/openvm-org/openvm.git" }
-openvm-ecc-sw-macros = { git = "https://github.com/openvm-org/openvm.git" }
-openvm-ecc-guest = { git = "https://github.com/openvm-org/openvm.git", features = [
-    "k256",
-] }
-openvm-bigint-guest = { git = "https://github.com/openvm-org/openvm.git", features = [
-    "export-intrinsics",
-] }
-openvm-pairing-guest = { git = "https://github.com/openvm-org/openvm.git", features = [
-=======
-openvm = { git = "https://github.com/openvm-org/openvm.git", tag = "v1.2.1-rc.1", features = [
-    "std",
-] }
-openvm-keccak256-guest = { git = "https://github.com/openvm-org/openvm.git", tag = "v1.2.1-rc.1" }
-openvm-algebra-guest = { git = "https://github.com/openvm-org/openvm.git", tag = "v1.2.1-rc.1" }
-openvm-ecc-guest = { git = "https://github.com/openvm-org/openvm.git", tag = "v1.2.1-rc.1" }
-openvm-pairing = { git = "https://github.com/openvm-org/openvm.git", tag = "v1.2.1-rc.1", features = [
->>>>>>> 0a7ba708
+openvm-ecc-guest = { git = "https://github.com/openvm-org/openvm.git" }
+openvm-pairing = { git = "https://github.com/openvm-org/openvm.git", features = [
     "bn254",
     "bls12_381",
 ] }
-k256 = { git = "https://github.com/openvm-org/openvm.git", tag = "v1.2.1-rc.1" }
+k256 = { git = "https://github.com/openvm-org/openvm.git" }
 
 # Statically turns off logging
 log = { version = "0.4", features = ["max_level_off", "release_max_level_off"] }
@@ -66,8 +47,8 @@
 revm-database-interface = { git = "https://github.com/axiom-crypto/revm", branch = "v75-openvm" }
 revm-state = { git = "https://github.com/axiom-crypto/revm", branch = "v75-openvm" }
 revm-bytecode = { git = "https://github.com/axiom-crypto/revm", branch = "v75-openvm" }
-k256 = { git = "https://github.com/openvm-org/openvm.git", tag = "v1.2.1-rc.1" }
-ruint = { git = "https://github.com/openvm-org/openvm.git", tag = "v1.2.1-rc.1" }
+k256 = { git = "https://github.com/openvm-org/openvm.git" }
+ruint = { git = "https://github.com/openvm-org/openvm.git" }
 
 # Local Patching:
 # revm = { path = "../../../revm/crates/revm" }
